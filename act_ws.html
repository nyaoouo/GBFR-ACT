<!DOCTYPE html>
<html lang="en">
<head>
    <meta charset="UTF-8">
    <title>Remote</title>
    <script>
        const cdn_list = [
            {
                key: "css/element-plus",
                type: "css",
                choices: ["https://unpkg.com/element-plus/dist/index.css", "https://s4.zstatic.net/npm/element-plus/dist/index.css"],
            },
            {
                key: "css/bootstrap",
                type: "css",
                choices: ["https://cdn.jsdelivr.net/npm/bootstrap@latest/dist/css/bootstrap.min.css", "https://s4.zstatic.net/npm/bootstrap@latest/dist/css/bootstrap.min.css"],
            },
            {
                key: "js/chart.js",
                type: "js",
                choices: ["https://cdn.jsdelivr.net/npm/chart.js", "https://s4.zstatic.net/npm/chart.js"],
            },
            {
                key: "js/bootstrap",
                type: "js",
                choices: ["https://cdn.jsdelivr.net/npm/bootstrap@latest/dist/js/bootstrap.bundle.min.js", "https://s4.zstatic.net/npm/bootstrap@latest/dist/js/bootstrap.bundle.min.js"],
            },
            {
                key: "js/vue",
                type: "js",
                choices: ["https://unpkg.com/vue@3/dist/vue.global.prod.js", "https://s4.zstatic.net/npm/vue@3/dist/vue.global.prod.js"],
            },
            {
                key: "js/element-plus",
                type: "js",
                choices: ["https://unpkg.com/element-plus", "https://s4.zstatic.net/npm/element-plus@latest/dist/index.full.min.js"],
            },
            {
                key: "js/element-plus-icons-vue",
                type: "js",
                choices: ["https://unpkg.com/@element-plus/icons-vue", "https://s4.zstatic.net/npm/@element-plus/icons-vue"],
            },
            {
                key: "js/vue-i18n",
                type: "js",
                choices: ["https://unpkg.com/vue-i18n@9/dist/vue-i18n.global.prod.js", "https://s4.zstatic.net/npm/vue-i18n@9/dist/vue-i18n.global.prod.js"],
            },
        ];
        const cdn_loader = ((cdn_list) => {
            return new Promise((resolve, reject) => {
                const cdn_like = JSON.parse(localStorage.getItem("cdnLike") || "{}");
                const cdn_promise = cdn_list.map(({ key, type, choices }) => {
                    return new Promise((resolve_, reject_) => {
                        choices.sort((a, b) => (cdn_like[key] === a ? -1 : cdn_like[key] === b ? 1 : 0));
                        (function try_one_by_one(idx) {
                            if (idx >= choices.length) {
                                reject_(`all cdn of ${key} is not available`);
                                return;
                            }
                            fetch(choices[idx])
                                .then((response) => {
                                    if (response.ok) {
                                        return response.text();
                                    }
                                    throw new Error("Not OK response");
                                })
                                .then((text) => {
                                    cdn_like[key] = choices[idx];
                                    localStorage.setItem("cdnLike", JSON.stringify(cdn_like));
                                    resolve_({ key, type, url: choices[idx], text });
                                })
                                .catch(() => try_one_by_one(idx + 1));
                        })(0);
                    });
                });
                Promise.all(cdn_promise)
                    .then((cdn) => {
                        for (const { type, key, url, text } of cdn) {
                            const el = document.createElement(type === "css" ? "style" : "script");
                            el.type = type === "css" ? "text/css" : "text/javascript";
                            el.setAttribute("data-key", key);
                            el.setAttribute("data-url", url);
                            el.textContent = text;
                            document.head.appendChild(el);
                            console.log(`cdn of ${key} is loaded from ${url}`);
                        }
                        resolve();
                    })
                    .catch((error) => {
                        reject(error);
                    });
            });
<<<<<<< HEAD
            Promise.all(cdnPromise)
                .then((cdn) => {
                    for (const { type, key, url, text } of cdn) {
                        const el = document.createElement(type === "css" ? "style" : "script");
                        el.type = type === "css" ? "text/css" : "text/javascript";
                        el.setAttribute("data-cdn", key);
                        el.setAttribute("data-url", url);
                        el.textContent = text;
                        document.head.appendChild(el);
                        console.log(`cdn of ${key} is loaded from ${url}`);
                    }
                    resolve();
                })
                .catch((error) => {
                    reject(error);
                });
        });
=======
        })(cdn_list);
>>>>>>> fa829150
    </script>
</head>
<style>
    [v-cloak] {
        display: none;
    }

    body {
        font-family: -apple-system,
        'Nimbus Roman No9 L',
        'PingFang SC Regular',
        'Hiragino Sans GB',
        'Microsoft Yahei',
        'WenQuanYi Micro Hei',
        'ST Heiti', sans-serif
    }

    ::-webkit-scrollbar {
        width: 5px;
        height: 5px;
        background-color: #F5F5F5;
    }

    ::-webkit-scrollbar-track {
        -webkit-box-shadow: inset 0 0 6px rgb(93, 93, 93);
        border-radius: 10px;
        background-color: #F5F5F5;
    }

    ::-webkit-scrollbar-thumb {
        border-radius: 10px;
        -webkit-box-shadow: inset 0 0 6px rgba(166, 166, 166, 0.3);
        background-color: rgb(234, 234, 234);
    }

    .main-0 {
        display: table;
        position: absolute;
        height: 100%;
        width: 100%;
    }

    .main-1 {
        display: table-cell;
        vertical-align: middle;
    }

    .main-2 {
        min-width: 80vw;
        width: 1000px;
        max-width: 100vw;
        margin-left: auto;
        margin-right: auto;
    }

    .text-overflow-ellipsis {
        overflow: hidden;
        text-overflow: ellipsis;
        white-space: nowrap;
    }

    .text-overflow-hidden {
        overflow: hidden;
        white-space: nowrap;
    }
</style>
<body>
<div id="app" class="main-0">
    <div class="main-1" v-cloak>
        <div class="main-2" v-if="0">
            resource is loading, please wait...
        </div>
        <div class="main-2 shadow rounded p-3" v-cloak>
            <div v-if="!is_socket_connected" class="p-3">
                <el-alert title="socket is not connect, check inject status" type="error" effect="dark" :closable="false"></el-alert>
            </div>
            <el-dialog v-model="actor_dialog.visible" :title="actor_dialog.actor?actor_dialog.actor.display_name:''" @close="set_actor_dialog()" width="80%" top="5vh">
                <el-tabs
                        v-model="actor_dialog.page"
                        type="card"
                        v-if="actor_dialog.actor"
                >
                    <el-tab-pane :label="$t('ui.targets')" name="targets">
                        <el-table :data="actor_dialog.actor.targets" style="width: 100%" :default-sort="{ prop: 'damage', order: 'descending' }">
                            <el-table-column prop="name" :label="$t('ui.name')">
                            </el-table-column>
                            <el-table-column prop="damage" :label="$t('ui.damage')" sortable>
                                <template #default="scope">
                                    <span>{{numberWithComma(scope.row.damage)}}</span>
                                </template>
                            </el-table-column>
                        </el-table>
                    </el-tab-pane>
                    <el-tab-pane :label="$t('ui.actions')" name="actions">
                        <el-alert v-if="!actor_dialog.action_chart.selected" title="click name to show chart" type="info"></el-alert>
                        <div :style="{display:actor_dialog.action_chart.selected?'block':'none'}">
                            <canvas :ref="el => { actor_dialog.action_chart.canvas = el }" :height="screen.height*0.5"></canvas>
                        </div>
                        <el-table :data="actor_dialog.actor.actions" style="width: 100%" :height="actor_dialog.action_chart.selected?screen.height*0.3:screen.height*0.5" :default-sort="{ prop: 'damage', order: 'descending' }">
                            <el-table-column prop="display_name">
                                <template #header>
                                    <span>{{$t('ui.name')}}</span>
                                    <el-popover v-if="actor_dialog.actor.action_desc" placement="right" :content="actor_dialog.actor.action_desc">
                                        <template #reference>
                                            <el-link class="mx-1">
                                                <el-icon>
                                                    <Star/>
                                                </el-icon>
                                            </el-link>
                                        </template>
                                    </el-popover>
                                </template>
                                <template #default="scope">
                                    <el-link @click="actor_dialog.action_chart.selected=scope.row">{{scope.row.display_name}}</el-link>
                                    <el-popover v-if="scope.row.display_desc" placement="right" :content="scope.row.display_desc">
                                        <template #reference>
                                            <el-link class="mx-1">
                                                <el-icon>
                                                    <Star/>
                                                </el-icon>
                                            </el-link>
                                        </template>
                                    </el-popover>
                                </template>
                            </el-table-column>
                            <el-table-column prop="hit" :label="$t('ui.hit')" sortable>
                                <template #default="scope">
                                    <span>{{numberWithComma(scope.row.hit)}} ({{(scope.row.hit/actor_dialog.actor.hit*100).toFixed(1)}}%)</span>
                                </template>
                            </el-table-column>
                            <el-table-column prop="damage" :label="$t('ui.damage')" sortable>
                                <template #default="scope">
                                    <span>{{numberWithComma(scope.row.damage)}} ({{scope.row.damage?(scope.row.damage/actor_dialog.actor.damage*100).toFixed(1):0}}%)</span>
                                </template>
                            </el-table-column>
                            <el-table-column prop="min" :label="$t('ui.min')" sortable>
                                <template #default="scope">
                                    <span>{{numberWithComma(scope.row.min)}}</span>
                                </template>
                            </el-table-column>
                            <el-table-column prop="max" :label="$t('ui.max')" sortable>
                                <template #default="scope">
                                    <span>{{numberWithComma(scope.row.max)}}</span>
                                </template>
                            </el-table-column>
                            <el-table-column :label="$t('ui.damage_avg')">
                                <template #default="scope">
                                    <span v-if="scope.row.hit > 0 && scope.row.max > 0">{{numberWithComma(Math.floor(scope.row.damage / scope.row.hit))}} ({{(scope.row.damage / scope.row.hit / scope.row.max * 100).toFixed(1)}}%)</span>
                                </template>
                            </el-table-column>
                        </el-table>
                    </el-tab-pane>
                    <el-tab-pane v-if="actor_dialog.actor.member_info" :label="$t('ui.detail')" name="member_info">
                        <el-descriptions>
                            <el-descriptions-item :label="$t('ui.actor_name')">{{actor_dialog.actor.member_info.c_name}}</el-descriptions-item>
                            <el-descriptions-item :label="$t('ui.user_name')">{{actor_dialog.actor.member_info.d_name}}</el-descriptions-item>
                            <el-descriptions-item :label="$t('ui.weapon')">{{$t(`game.weapons.${actor_dialog.actor.member_info.weapon.weapon_id}`)}}</el-descriptions-item>
                        </el-descriptions>
                        <p>
                            <el-tag type="success" v-if="actor_dialog.actor.member_info.weapon.bless_item !== '887AE0B0'">
                                {{$t(`game.items.${actor_dialog.actor.member_info.weapon.bless_item}`)}}
                            </el-tag>
                            <el-tag type="info" v-else>
                                N/A
                            </el-tag>
                            <el-tag class="mx-1" type="primary" v-if="actor_dialog.actor.member_info.weapon.skill1!=='887AE0B0'">
                                {{$t(`game.skills.${actor_dialog.actor.member_info.weapon.skill1}`)}}
                                LV:{{actor_dialog.actor.member_info.weapon.skill1_lv}}
                            </el-tag>
                            <el-tag class="mx-1" type="primary" v-if="actor_dialog.actor.member_info.weapon.skill2!=='887AE0B0'">
                                {{$t(`game.skills.${actor_dialog.actor.member_info.weapon.skill2}`)}}
                                LV:{{actor_dialog.actor.member_info.weapon.skill2_lv}}
                            </el-tag>
                            <el-tag class="mx-1" type="primary" v-if="actor_dialog.actor.member_info.weapon.skill3!=='887AE0B0'">
                                {{$t(`game.skills.${actor_dialog.actor.member_info.weapon.skill3}`)}}
                                LV:{{actor_dialog.actor.member_info.weapon.skill3_lv}}
                            </el-tag>
                        </p>
                        <el-divider>
                            {{$t('ui.sigils')}}
                        </el-divider>
                        <p v-for="(s,i) in actor_dialog.actor.member_info.sigils" :key="i">
                            <el-tag type="success" v-if="s.sigil_id!=='887AE0B0'">
                                {{$t(`game.sigils.${s.sigil_id}`)}}
                                LV:{{s.sigil_level}}
                            </el-tag>
                            <el-tag type="info" v-else>-</el-tag>
                            <el-tag class="mx-1" type="primary" v-if="s.first_trait_id!=='887AE0B0'">
                                {{$t(`game.skills.${s.first_trait_id}`)}}
                                LV:{{s.first_trait_level}}
                            </el-tag>
                            <el-tag class="mx-1" type="primary" v-if="s.second_trait_id!=='887AE0B0'">
                                {{$t(`game.skills.${s.second_trait_id}`)}}
                                LV:{{s.second_trait_level}}
                            </el-tag>
                        </p>
                    </el-tab-pane>
                </el-tabs>
            </el-dialog>

            <el-tabs
                    v-model="view_record_value"
                    type="card"
                    closable @tab-remove="remove_record"
            >
                <el-tab-pane
                        v-for="item in records" :key="item.name" :label="item.last_record_at?`${item.name} [${fmtTime(item.last_record_at-item.time_ms)}]`:item.name" :name="item.name"
                >
                    <el-table :data="item.actors" style="width: 100%" :default-sort="{ prop: 'dps', order: 'descending' }">
                        <el-table-column prop="name" min-width="200">
                            <template #header>
                                <el-popover trigger="click" width="300" placement="right">
                                    <template #reference>
                                        <el-icon>
                                            <component :is="icons.Operation"/>
                                        </el-icon>
                                    </template>
                                    <el-form
                                            label-position="right"
                                            label-width="130px"
                                    >
                                        <el-form-item :label="$t('ui.chart_main')">
                                            <el-select v-model="cfg.chart" placeholder="Select">
                                                <el-option :label="`${$t('ui.chart')}-${$t('ui.dps_in_minute')}`" value="dps_min"></el-option>
                                                <el-option :label="`${$t('ui.chart')}-${$t('ui.damage')}`" value="dmg"></el-option>
                                                <el-option label="-" value="-"></el-option>
                                            </el-select>
                                        </el-form-item>
                                        <el-form-item :label="$t('ui.language')">
                                            <el-select v-model="$i18n.locale" placeholder="Select">
                                                <el-option
                                                        v-for="k in $i18n.availableLocales"
                                                        :key="k"
                                                        :label="$t('locale_name',k)"
                                                        :value="k"
                                                />
                                            </el-select>
                                        </el-form-item>
                                        <el-form-item :label="$t('ui.keep_record')">
                                            <el-switch v-model="cfg.keep_record"/>
                                        </el-form-item>
                                        <el-form-item :label="$t('ui.tbl_main_col')">
                                            <el-switch
                                                    v-for="(v,k) in cfg.main_tbl_cols_display"
                                                    class="mx-1"
                                                    :key="k"
                                                    v-model="cfg.main_tbl_cols_display[k]"
                                                    :active-text="$t(`ui.${k}`)"
                                            ></el-switch>
                                        </el-form-item>
                                        <el-form-item :label="$t('ui.damage_filter')">
                                            <el-switch v-model="cfg.bool_damage_filter" :active-text="$t('ui.damage_filter_desc')"></el-switch>
                                            <el-input-number v-model="cfg.number_damage_filter" :min="0" :step="100" :disabled="!cfg.bool_damage_filter"></el-input-number>
                                        </el-form-item>
                                    </el-form>

                                    <el-button class="w-100" @click="export_log(item)">
                                        <el-icon>
                                            <Download/>
                                        </el-icon>
                                        {{$t('ui.export_log')}}
                                    </el-button>
                                </el-popover>

                            </template>
                            <template #default="scope">
                                <span class="text-overflow-ellipsis">
                                    <el-icon :style="{'color':scope.row.color}"><Avatar/></el-icon> {{scope.row.display_name}}
                                </span>
                            </template>
                        </el-table-column>
                        <el-table-column v-if="cfg.main_tbl_cols_display.damage" prop="damage" :label="$t('ui.damage')" align="right" min-width="150" sortable>
                            <template #default="scope">
                                <span>{{numberWithComma(scope.row.damage)}} ({{scope.row.damage?(scope.row.damage/item.damage*100).toFixed(1):0}}%)</span>
                            </template>
                        </el-table-column>
                        <el-table-column v-if="cfg.main_tbl_cols_display.damage_in_minute" prop="damage_in_minute" :label="$t('ui.damage_in_minute')" align="right" min-width="100" sortable>
                            <template #default="scope">
                                <span>{{numberWithComma(scope.row.damage_in_minute)}}</span>
                            </template>
                        </el-table-column>
                        <el-table-column v-if="cfg.main_tbl_cols_display.dps" prop="dps" :label="$t('ui.dps')" align="right" min-width="100" sortable>
                            <template #default="scope">
                                <span>{{numberWithComma(scope.row.dps)}}</span>
                            </template>
                        </el-table-column>
                        <el-table-column v-if="cfg.main_tbl_cols_display.dps_in_minute" prop="dps_in_minute" :label="$t('ui.dps_in_minute')" align="right" min-width="100" sortable>
                            <template #default="scope">
                                <span>{{numberWithComma(scope.row.dps_in_minute)}}</span>
                            </template>
                        </el-table-column>
                        <el-table-column v-if="cfg.main_tbl_cols_display.detail" :label="$t('ui.detail')" align="center" min-width="80">
                            <template #default="scope">
                                <el-button @click="set_actor_dialog(scope.row)" type="text" size="small">detail</el-button>
                            </template>
                        </el-table-column>
                    </el-table>
                    <div :style="{display:item.show_chart?'block':'none'}">
                        <canvas :style="{display:cfg.chart=='dps_min'?'block':'none'}" :ref="el => { item.dps_canvas = el }" height="500"></canvas>
                        <canvas :style="{display:cfg.chart=='dmg'?'block':'none'}" :ref="el => { item.dmg_canvas = el }" height="500"></canvas>
                    </div>
                </el-tab-pane>
            </el-tabs>
        </div>
    </div>
</div>
</body>
<script src="./dump_texts.js"></script>
<script src="./act_ws_texts.js"></script>
<script>
    const _with_time = f => (...args) => {
        const now = new Date();
        f(`[${now.getHours()}:${now.getMinutes()}:${now.getSeconds()}]`, ...args);
    }
    const log_cond = {
        evt: 0,
        render: 0,
        damage: 0,
    }
    const log = _with_time(console.log);
    const err = _with_time(console.error);
    const flag_offs = (val) => Array.from(Array(val.toString(2).length).keys())
            .filter(off => val & (1 << off));

    let socket = null;

    function numberToHexStringWithZFill(number, minLength) {
        let hexString = number.toString(16);
        while (hexString.length < minLength) {
            hexString = '0' + hexString;
        }
        return hexString;
    }

    const numberWithComma = new Intl.NumberFormat('en-EN', {maximumFractionDigits: 2}).format;

    const fmtTime = (ms) => {
        if (ms < 1000) return ms + "ms";
        const sec = Math.floor(ms / 1000);
        if (sec < 60) return sec + "s";
        const min = Math.floor(sec / 60);
        return `${min}m${sec % 60}s`;
    }

    class ActionDamageChart {
        constructor(canvas, max_display = 100) {
            this.datas = {
                datasets: [{
                    label: '',
                    data: [],
                    borderColor: '#11ff11',
                    backgroundColor: '#11ff11',
                    fill: false,
                }]
            };
            this.chart = new Chart(canvas.getContext('2d'), {
                type: 'scatter',
                data: this.datas,
                options: {
                    responsive: true,
                    maintainAspectRatio: false,
                    scales: {
                        x: {
                            position: 'bottom',
                        },
                        y: {
                            position: 'left',
                        }
                    },
                    animation: {
                        y: {
                            duration: 0
                        },
                        x: {
                            duration: 0
                        }
                    },
                    plugins: {
                        tooltip: {
                            callbacks: {
                                label: function (ctx) {
                                    // console.log(ctx);
                                    return ctx.parsed.y;
                                }
                            }
                        }
                    },

                }
            });
            this.max_display = max_display;
            this.current = null;
        }

        set({color = undefined, datas = undefined, label = undefined}) {
            const dataset = this.datas.datasets[0];
            if (color) {
                dataset.borderColor = color;
                dataset.backgroundColor = color;
            }
            if (label) dataset.label = label;
            if (datas) {
                dataset.data = (
                        this.max_display && datas.length > this.max_display ?
                                datas.slice(datas.length - this.max_display) :
                                datas
                ).map(({x, y}) => ({x, y}));
            }
            return dataset;
        }

        put({x, y}) {
            const dataset = this.datas.datasets[0];
            dataset.data.push({x, y});
            if (this.max_display && dataset.data.length > this.max_display) {
                dataset.data.shift();
            }
            this.chart.update();
        }

        clear() {
            const dataset = this.datas.datasets[0];
            dataset.data = [];
            dataset.label = '';
            this.chart.update();
        }

        destroy() {
            this.chart.destroy();
        }

        static instance = null;
    }


    cdn_loader.then(() => {
        const i18n = VueI18n.createI18n(i18nCfg);

        const evt_action_id = ({flags, action_id}) => {
            if (flags & (1 << 15)) return -3;
            return action_id;
        }

        const actor_name = (name_key) => {
            name_key = name_key.toUpperCase();
            return i18n.global.te(`game.actors.${name_key}`) ? i18n.global.t(`game.actors.${name_key}`) : name_key;
        }

        const action_name = (actor_id, action_id) => {
            const key = `game.actions.${numberToHexStringWithZFill(actor_id, 8)}.${action_id}`;
            return i18n.global.te(key) ? i18n.global.t(key) : `${action_id}`;
        }

        class RecordEx {
            // static chart_period = 10 * 60;
            static chart_period = 0;

            constructor(key) {
                if (RecordEx.instances[key]) throw new Error(`record ${key} already exists`);
                this.key = key;
                this.dps_chart = null;
                this.dmg_chart = null;
                this.dps_chart_data = {datasets: []};
                this.dmg_chart_data = {datasets: []};
                this.events = [];
                RecordEx.instances[key] = this;
            }

            new_chart_actor(name, color) {
                this.dps_chart_data.datasets.push({label: name, data: [], borderColor: color, backgroundColor: color, fill: false});
                this.dmg_chart_data.datasets.push({label: name, data: [], borderColor: color, backgroundColor: color, fill: false});
            }

            update_chart(time_sec, record) {
                if (RecordEx.chart_period > 0) {
                    const min_time = time_sec - RecordEx.chart_period;
                    for (const dataset of this.dps_chart_data.datasets) {
                        const cutoff_idx = dataset.data.findIndex(d => d.x > min_time);
                        if (cutoff_idx >= 0) dataset.data = dataset.data.slice(cutoff_idx);
                    }
                    for (const dataset of this.dmg_chart_data.datasets) {
                        const cutoff_idx = dataset.data.findIndex(d => d.x > min_time);
                        if (cutoff_idx >= 0) dataset.data = dataset.data.slice(cutoff_idx);
                    }
                }
                for (const {display_name, damage, dps_in_minute} of record.actors) {
                    const dps_dataset = this.dps_chart_data.datasets.find(ds => ds.label === display_name);
                    if (dps_dataset) dps_dataset.data.push({x: time_sec, y: dps_in_minute});
                    const dmg_dataset = this.dmg_chart_data.datasets.find(ds => ds.label === display_name);
                    if (dmg_dataset) dmg_dataset.data.push({x: time_sec, y: damage});
                }
            }

            redraw_chart(record) {
                this.get_dmg_chart(record.dmg_canvas)?.update();
                this.get_dps_chart(record.dps_canvas)?.update();
            }

            get_dps_chart(canvas) {
                if (!this.dps_chart && canvas) this.dps_chart = new Chart(canvas.getContext('2d'), {
                    type: 'line',
                    data: this.dps_chart_data,
                    options: {
                        responsive: true,
                        maintainAspectRatio: false,
                        scales: {x: {type: 'linear', position: 'bottom',}, y: {position: 'left',}},
                        animation: {y: {duration: 0}, x: {duration: 0}},
                        elements: {point: {radius: 0}}
                    }
                });
                return this.dps_chart;
            }

            get_dmg_chart(canvas) {
                if (!this.dmg_chart && canvas) this.dmg_chart = new Chart(canvas.getContext('2d'), {
                    type: 'line',
                    data: this.dmg_chart_data,
                    options: {
                        responsive: true,
                        maintainAspectRatio: false,
                        scales: {x: {type: 'linear', position: 'bottom',}, y: {position: 'left',}},
                        animation: {y: {duration: 0}, x: {duration: 0}},
                        elements: {point: {radius: 0}}
                    }
                });
                return this.dmg_chart;
            }

            destroy() {
                if (this.dps_chart) {
                    this.dps_chart.destroy();
                    this.dps_chart = null;
                }
                if (this.dmg_chart) {
                    this.dmg_chart.destroy();
                    this.dmg_chart = null;
                }
                delete RecordEx.instances[this.name];
            }

            static instances = {};

            static get_instance(key) {
                return RecordEx.instances[key] || new RecordEx(key);
            }

            static destroy_instance(key) {
                const record = RecordEx.instances[key];
                if (record) record.destroy();
            }
        }

        class ActorTarget {
            constructor(data) {
                const [type, idx, id, party_idx, ..._] = data;
                this.type = type;
                this.idx = idx;
                this.name = party_idx === -1 ? `${actor_name(type)}#${idx}` : `[${party_idx}]${actor_name(type)}#${idx}`;
                this.damage = 0;
            }
        }

        class ActorAction {
            static  common_actions = (() => {
                const res = {};
                res[-1] = 'game.actions.common.link';
                res[-2] = 'game.actions.common.lb';
                res[-3] = 'game.actions.common.bonus';
                res[-0x100] = 'game.actions.common.dot';
                res[5000] = 'game.actions.common.ether_round';
                res[5010] = 'game.actions.common.charged_shot';
                return res;
            })()

            constructor(actor_key, action_id) {
                this.id = action_id;
                const key = ActorAction.common_actions[action_id] || `game.actions.${actor_key}.${action_id}`;
                this.display_name = i18n.global.te(key) ? i18n.global.t(key) : `${action_id}`;
                this.display_desc = i18n.global.te(`${key}_desc`) ? i18n.global.t(`${key}_desc`) : '';
                this.hit = 0;
                this.damage = 0;
                this.min = -1;
                this.max = -1;
            }
        }

        class Actor {
            static colors = [
                '#55ff55',
                '#ff5555',
                '#5555ff',
                '#ffff55',
                '#ff55ff',
                '#55ffff',
            ]

            constructor(record_key, data) {
                const [type, idx, id, party_idx, ..._] = data;
                this.record_key = record_key;
                this.type = type;
                this.id = id;
                this.idx = idx;
                this.party_idx = party_idx;
                this.name_key = type.toUpperCase(); // numberToHexStringWithZFill(id, 8);
                this.display_name = `[${party_idx}]${actor_name(this.name_key)}#${idx}`;
                this.color = Actor.colors[party_idx];
                this.damage = 0;
                this.damage_in_minute = 0;
                this.dps = 0;
                this.dps_in_minute = 0;
                this.targets = [];
                this.actions = [];
                this.action_desc = (() => {
                    const key = `game.actions.${this.name_key}.desc`;
                    const res = i18n.global.t(key);
                    return res === key ? "" : res;
                })();
                this.hit = 0;
                /*{
                    'weapon': {
                        'weapon_id': w.weapon,
                        'skill1': w.skill1,
                        'skill1_lv': w.skill1_lv,
                        'skill2': w.skill2,
                        'skill2_lv': w.skill2_lv,
                        'skill3': w.skill3,
                        'skill3_lv': w.skill3_lv,
                        'bless_item': w.bless_item,
                    },
                    'sigils': [
                        {
                            'first_trait_id': s.first_trait_id,
                            'first_trait_level': s.first_trait_level,
                            'second_trait_id': s.second_trait_id,
                            'second_trait_level': s.second_trait_level,
                            'sigil_id': s.sigil_id,
                            'sigil_level': s.sigil_level,
                        } for s in self.sigils
                    ],
                    'is_online': self.is_online,
                    'c_name': self.c_name,
                    'd_name': self.d_name,
                }*/
                this.member_info = null;
            }

            get_target(data) {
                const [target_type, target_idx, ...__] = data;
                const res = this.targets.find(v => v.idx === target_idx);
                if (res) return res;
                const new_res = Vue.reactive(new ActorTarget(data));
                this.targets.push(new_res);
                return new_res;
            }

            get_action(action_id) {
                const res = this.actions.find(v => v.id === action_id);
                if (res) return res;
                const new_res = Vue.reactive(new ActorAction(this.name_key, action_id));
                this.actions.push(new_res);
                return new_res;
            }

            load_member_info(data_) {
                const data = {...data_};
                // make id to hex string
                data.weapon.weapon_id = numberToHexStringWithZFill(data.weapon.weapon_id, 8).toUpperCase();
                data.weapon.skill1 = numberToHexStringWithZFill(data.weapon.skill1, 8).toUpperCase();
                data.weapon.skill2 = numberToHexStringWithZFill(data.weapon.skill2, 8).toUpperCase();
                data.weapon.skill3 = numberToHexStringWithZFill(data.weapon.skill3, 8).toUpperCase();
                data.weapon.bless_item = numberToHexStringWithZFill(data.weapon.bless_item, 8).toUpperCase();
                data.sigils = data.sigils.map(s => {
                    s.sigil_id = numberToHexStringWithZFill(s.sigil_id, 8).toUpperCase();
                    s.first_trait_id = numberToHexStringWithZFill(s.first_trait_id, 8).toUpperCase();
                    s.second_trait_id = numberToHexStringWithZFill(s.second_trait_id, 8).toUpperCase();
                    return s;
                });
                this.member_info = data;
            }
        }

        class Record {
            constructor(time_ms = 0) {
                const date = time_ms ? new Date(time_ms) : new Date();
                this.time_ms = date.getTime();
                this.last_record_at = 0;
                this.last_chart_at = 0;
                this.name = `${date.getHours()}:${date.getMinutes()}:${date.getSeconds()}`;
                this.actors = [];
                this.evt_time_over_ptr = 0;
                this.show_chart = false;
                this.dps_canvas = null;
                this.dmg_canvas = null;
                this.archived = false;

                this.damage = 0;
            }

            get_actor(data) {
                const [type, idx, id, party_idx, ..._] = data;
                const res = this.actors.find(v => v.idx === idx);
                if (res) return res;
                if (!id) return null;
                const new_res = Vue.reactive(new Actor(this.time_ms, data));
                this.get_ex().new_chart_actor(new_res.display_name, new_res.color);
                this.actors.push(new_res);
                return new_res;
            }

            process_overtime(time_ms = 0, e = 60 * 1000) {
                time_ms = (time_ms || Date.now()) - e;
                const events = this.get_ex().events;
                let evt;
                while (evt = events[this.evt_time_over_ptr]) {
                    if (evt.time_ms > time_ms) break;
                    switch (evt.type) {
                        case "damage":
                            const {source, damage} = evt.data;
                            const [source_type, source_idx, source_id, source_party_idx, ..._] = source;
                            if (source_party_idx === -1) break;
                            const actor = this.get_actor(source);
                            actor.damage_in_minute -= damage;
                            break;
                    }
                    this.evt_time_over_ptr++;
                }
            }

            calc_damages(time_ms = 0) {
                time_ms = time_ms || Date.now();
                const evt_time = (this.last_record_at - this.time_ms) / 1000;
                const evt_time_in_minute = Math.min(evt_time, 60);
                const real_time = (time_ms - this.time_ms) / 1000;
                for (const actor of this.actors) {
                    actor.dps = Math.floor(actor.damage / real_time);
                    actor.dps_in_minute = Math.floor(actor.damage_in_minute / evt_time_in_minute);
                }
                this.show_chart = evt_time > 5;
                if (this.show_chart && this.dps_canvas && this.dmg_canvas && this.last_chart_at !== this.last_record_at) {
                    this.get_ex().update_chart(real_time, this);
                    this.last_chart_at = this.last_record_at;
                }
            }

            update(time_ms = 0) {
                if (this.archived) return;
                this.process_overtime(time_ms);
                this.calc_damages(time_ms);
            }

            redraw_chart() {
                this.get_ex().redraw_chart(this);
            }

            get_ex() {
                return RecordEx.get_instance(this.time_ms);
            }

            export_log() {
                const res = ''.concat(...this.get_ex().events.map(({time_ms, type, data}) => {
                    switch (type) {
                        case "damage":
                            const {source, target, damage, flags} = data;
                            const [source_type, source_idx, source_id, source_party_idx, ..._] = source;
                            const [target_type, target_idx, target_id, target_party_idx, ...__] = target;
                            const action_id = evt_action_id(data);
                            const date = new Date(time_ms);
                            return `${date.getFullYear()}/${date.getMonth()}/${date.getDay()} ${date.getHours()}:${date.getMinutes()}:${date.getSeconds()}|damage|` +
                                    `${source_type};${source_idx};${numberToHexStringWithZFill(source_id, 8)};${source_party_idx};${actor_name(source_type)}|` +
                                    `${target_type};${target_idx};${numberToHexStringWithZFill(target_id, 8)};${target_party_idx};${actor_name(target_type)}|` +
                                    `${action_id}|${action_name(source_id, action_id)}|${damage}|${flags}\n`;
                    }
                    return '';
                }))
                const bolb = new Blob([res], {type: 'text/plain'});
                if (window.navigator.msSaveOrOpenBlob) {
                    window.navigator.msSaveBlob(bolb, `${this.name}.txt`);
                } else {
                    const a = document.createElement('a');
                    a.href = URL.createObjectURL(bolb);
                    a.download = `${this.name}.txt`;
                    a.click();
                }
            }

            destroy() {
                RecordEx.destroy_instance(this.time_ms);
            }
        }

        const App = Vue.createApp({
            setup: function () {
                const is_socket_connected = Vue.ref(false);
                const records = Vue.ref([]);
                const view_record_value = Vue.ref("");
                const actor_dialog = Vue.reactive({
                    visible: false,
                    actor: null,
                    page: 'targets',
                    action_chart: {
                        canvas: null,
                        selected: null,
                    },
                });
                const cfg = Vue.ref(JSON.parse(localStorage.getItem('act_ws_cfg') || "{}"));
                const screen = Vue.reactive({
                    width: window.innerWidth,
                    height: window.innerHeight,
                });
                const update_var = {
                    want_new: false,
                    period: 0,
                    last_frame: 0,
                }
                const export_log = (record) => record.export_log();

                const set_actor_dialog = (actor) => {
                    if (actor) {
                        actor_dialog.actor = actor;
                        actor_dialog.visible = true;
                    } else {
                        actor_dialog.visible = false;
                        actor_dialog.actor = null;
                        actor_dialog.action_chart.selected = null;
                        ActionDamageChart.instance?.destroy();
                        ActionDamageChart.instance = null;
                    }
                }

                const remove_record = (name) => {
                    const idx = records.value.findIndex(v => v.name === name);
                    if (idx >= 0) {
                        records.value[idx].destroy();
                        records.value.splice(idx, 1);
                    }
                }
                const archive_record = (record, time_ms = 0) => {
                    update_var.want_new = true;
                    if (record.archived) return;
                    record.update(Math.min(time_ms || Date.now(), record.last_record_at));
                    record.redraw_chart();
                    record.archived = true;
                }

                const new_record = (time_ms = 0) => {
                    const _records = records.value;
                    if (_records.length > 0) archive_record(_records[_records.length - 1], time_ms);
                    const res = Vue.reactive(new Record(time_ms));
                    _records.push(res)
                    view_record_value.value = res.name;
                    update_var.want_new = false;
                    return res;
                }

                const get_latest_record = () => records.value.length === 0 ? new_record() : records.value[records.value.length - 1];


                const on_damage = (evt) => {
                    const {time_ms, data} = evt;
                    if (update_var.want_new) new_record(time_ms);
                    const {source, target, damage} = data;
                    const [source_type, source_idx, source_id, source_party_idx, ..._] = source;
                    const [target_type, target_idx, target_id, target_party_idx, ...__] = target;
                    if (target_id === 0x22a350f) return; // HARDCODE: 对欧根附加炸弹造成的伤害不进行记录
                    if (cfg.value.bool_damage_filter && damage <= cfg.value.number_damage_filter) return; // 小伤害过滤
                    // TODO: 自伤类技能的过滤
                    const current_record = get_latest_record();
                    current_record.last_record_at = time_ms;
                    if (source_party_idx === -1) return;
                    current_record.get_ex().events.push(evt);
                    current_record.damage += damage;
                    const actor = current_record.get_actor(source);
                    actor.hit += 1;
                    actor.damage += damage;
                    actor.damage_in_minute += damage;
                    const target_actor = actor.get_target(target);
                    target_actor.damage += damage;
                    const action = actor.get_action(evt_action_id(data));
                    action.hit += 1;
                    action.damage += damage;
                    if (action.min === -1 || action.min > damage) action.min = damage;
                    if (action.max === -1 || action.max < damage) action.max = damage;
                    if (actor_dialog.action_chart.selected === action)
                        ActionDamageChart.instance?.put({x: (time_ms - current_record.time_ms) / 1000, y: damage});
                    if (log_cond.damage)
                        log(`${actor.display_name} cause ${damage} damage by ${action.display_name} to ${target_actor.name}`);
                }

                const on_load_party = (evt) => {
                    const {time_ms, data} = evt;
                    if (update_var.want_new) new_record(time_ms);
                    const current_record = get_latest_record();
                    current_record.last_record_at = time_ms;
                    current_record.get_ex().events.push(evt);
                    data.forEach(d => {
                        if (d) current_record.get_actor(d.common_info).load_member_info(d);
                    });
                }

                const evt_buffer = []

                const update = (period = 1000) => {
                    let evt;
                    while (evt = evt_buffer.shift()) {
                        if (log_cond.evt) log(evt);
                        if (!update_var.last_frame) update_var.last_frame = evt.time_ms;
                        while (evt.time_ms > update_var.last_frame + period) {
                            update_var.last_frame += period;
                            get_latest_record().update(update_var.last_frame);
                        }
                        switch (evt.type) {
                            case "enter_area":
                                archive_record(get_latest_record());
                                break;
                            case "load_party":
                                on_load_party(evt);
                                break;
                            case "damage":
                                on_damage(evt);
                                break;
                        }
                    }
                    const last_record = get_latest_record();
                    if (update_var.last_frame && Date.now() > last_record.last_record_at + period) while (last_record.last_record_at > update_var.last_frame) {
                        update_var.last_frame += period;
                        get_latest_record().update(update_var.last_frame);
                    }
                    get_latest_record().redraw_chart();
                }

                const create_socket = () => {
                    const socket_ = new WebSocket("ws://localhost:24399");
                    socket_.addEventListener("message", evt => evt_buffer.push(JSON.parse(evt.data)));
                    socket_.addEventListener("open", () => {
                        is_socket_connected.value = true;
                        socket = socket_;
                    });
                    socket_.addEventListener("close", () => {
                        is_socket_connected.value = false;
                        socket = null;
                        if (update_var.period > 0)
                            setTimeout(create_socket, update_var.period);
                    });
                    socket_.addEventListener("error", evt => {
                        console.error("Ws Error", evt);
                        is_socket_connected.value = false;
                        socket = null;
                    });
                }

                const init_cfg = () => {
                    const cfg_val = cfg.value;
                    const setdefault = (key, val) => {
                        if (!(key in cfg_val)) cfg_val[key] = val;
                    }
                    setdefault('chart', 'dps_min');
                    setdefault('keep_record', false);
                    setdefault('main_tbl_cols_display', {});
                    ['damage', 'damage_in_minute', 'dps', 'dps_in_minute', 'detail'].map(k => {
                        if (!(k in cfg_val.main_tbl_cols_display)) cfg_val.main_tbl_cols_display[k] = true;
                    })
                    setdefault('bool_damage_filter', false);
                    setdefault('number_damage_filter', 0);
                    cfg.value = cfg_val;
                }

                const handleBeforeUnloadStoreRecord = (e) => {
                    if (cfg.value.keep_record) {
                        const ex = get_latest_record().get_ex();
                        localStorage.setItem('latest_record_events', JSON.stringify({
                            key: ex.key,
                            events: ex.events.concat(evt_buffer),
                        }));
                    }
                }
                const handleWindowResize = () => {
                    screen.width = window.innerWidth;
                    screen.height = window.innerHeight;
                }
                var update_interval = null;
                Vue.onMounted(() => {
                    init_cfg();
                    update_var.period = 1000;
                    if (cfg.value.keep_record) {
                        records.value = [];
                        try {
                            const str = localStorage.getItem('latest_record_events');
                            if (str) {
                                const {key, events} = JSON.parse(str);
                                // new_record(key);
                                update_var.want_new = true;
                                evt_buffer.push(...events);
                                evt_buffer.push({type: 'enter_area', time_ms: Date.now()});
                            }
                        } catch (e) {
                            err(e);
                            records.value = [];
                            RecordEx.instances = {};
                        }
                        localStorage.removeItem('latest_record');
                    }
                    Vue.watch(cfg, (v) => localStorage.setItem('act_ws_cfg', JSON.stringify(v)), {deep: true});
                    Vue.watch(() => i18n.global.locale, i18nCfg.onLocaleChange)
                    Vue.watch(() => actor_dialog.action_chart.selected, (action) => {
                        if (action && actor_dialog.actor) {
                            let chart = ActionDamageChart.instance;
                            if (!chart) {
                                if (!actor_dialog.action_chart.canvas) return;
                                chart = ActionDamageChart.instance = new ActionDamageChart(actor_dialog.action_chart.canvas);
                            }
                            const record = records.value.find(v => v.time_ms === actor_dialog.actor.record_key);
                            if (!record) return err('record not found for ', actor_dialog.actor);
                            const datas = []

                            for (const {time_ms, type, data} of record.get_ex().events.reverse()) {
                                if (type !== 'damage') continue;
                                const {source, damage} = data;
                                if (source[1] !== actor_dialog.actor.idx) continue;
                                if (evt_action_id(data) !== action.id) continue;
                                datas.push({x: (time_ms - record.time_ms) / 1000, y: damage});
                                if (datas.length >= chart.max_display) break;
                            }
                            chart.set({label: action.display_name, datas: datas.reverse()});
                            chart.chart.update();
                        } else {
                            ActionDamageChart.instance?.clear();
                        }
                    })
                    create_socket();
                    update_interval = setInterval(update, 200);
                    window.addEventListener('beforeunload', handleBeforeUnloadStoreRecord);
                    window.addEventListener('resize', handleWindowResize);
                });

                Vue.onUnmounted(() => {
                    update_period = -1;
                    if (socket) socket.close();
                    handleBeforeUnloadStoreRecord();
                    clearInterval(update_interval);
                    window.removeEventListener('beforeunload', handleBeforeUnloadStoreRecord);
                    window.removeEventListener('resize', handleWindowResize);
                });

                return {
                    cfg,
                    screen,
                    view_record_value,
                    is_socket_connected,
                    records,
                    export_log,
                    fmtTime,
                    remove_record,
                    actor_dialog,
                    set_actor_dialog,
                    numberWithComma,
                    icons: ElementPlusIconsVue,
                }
            }
        })
        App.use(ElementPlus);
        App.use(i18n);
        for (const [key, component] of Object.entries(ElementPlusIconsVue)) App.component(key, component);
        App.mount('#app');
    }).catch(alert)


</script>
</html><|MERGE_RESOLUTION|>--- conflicted
+++ resolved
@@ -90,27 +90,7 @@
                         reject(error);
                     });
             });
-<<<<<<< HEAD
-            Promise.all(cdnPromise)
-                .then((cdn) => {
-                    for (const { type, key, url, text } of cdn) {
-                        const el = document.createElement(type === "css" ? "style" : "script");
-                        el.type = type === "css" ? "text/css" : "text/javascript";
-                        el.setAttribute("data-cdn", key);
-                        el.setAttribute("data-url", url);
-                        el.textContent = text;
-                        document.head.appendChild(el);
-                        console.log(`cdn of ${key} is loaded from ${url}`);
-                    }
-                    resolve();
-                })
-                .catch((error) => {
-                    reject(error);
-                });
-        });
-=======
         })(cdn_list);
->>>>>>> fa829150
     </script>
 </head>
 <style>
